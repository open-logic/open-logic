<img src="../Logo.png" alt="Logo" width="400">

# olo_base_fifo_async

[Back to **Entity List**](../EntityList.md)

## Status Information

![Endpoint Badge](https://img.shields.io/endpoint?url=https://storage.googleapis.com/open-logic-badges/coverage/olo_base_fifo_async.json?cacheSeconds=0) ![Endpoint Badge](https://img.shields.io/endpoint?url=https://storage.googleapis.com/open-logic-badges/branches/olo_base_fifo_async.json?cacheSeconds=0)![Endpoint Badge](https://img.shields.io/endpoint?url=https://storage.googleapis.com/open-logic-badges/issues/olo_base_fifo_async.json?cacheSeconds=0)

VHDL Source: [olo_base_fifo_async](../../src/base/vhdl/olo_base_fifo_async.vhd)

## Description

This component implements an asynchronous FIFO (different clocks for write and read port). 

The memory is described in a way that it utilizes RAM resources (Block-RAM or distributed RAM) available in FPGAs with commonly used tools. For this purpose [olo_base_ram_sdp](./olo_base_ram_sdp.md) is used.

The FIFO is a fall-through FIFO and has AXI-S interfaces on read and write side.

The RAM behavior (read-before-write or write-before-read) can be selected. This allows efficiently implementing FIFOs for different technologies (some technologies implement one, some the other behavior).

An asynchronous FIFO is a clock-crossing and hence this block follows the general [clock-crossing principles](clock_crossing_principles.md). Read through them for more information.

## Generics

<<<<<<< HEAD
| Name            | Type      | Default | Description                                                  |
| :-------------- | :-------- | ------- | :----------------------------------------------------------- |
| Widht_g         | positive  | -       | Number of bits per FIFO entry (word-width)                   |
| Depth_g         | positive  | .       | Number of FIFO entries                                       |
| AlmFullOn_g     | boolean   | false   | If set to true, the *AlmFull* (almost full) status flag is generated (otherwise it is omitted) |
| AlmFullLevel_g  | natural   | 0       | Level to generate *AlmFull* flag at. <br>Has no effect if *AlmFullOn_g* = false |
| AlmEmptyOn_g    | boolean   | false   | If set to true, the *AlmEmpty* (almost empty) status flag is generated (otherwise it is omitted) |
| AlmEmptyLevel_g | natural   | 0       | Level to generate *AlmEmpty* flag at. <br>Has no effect if *AlmEmptyOn_g* = false |
| RamStyle_g      | string    | "auto"  | Through this generic, the exact resource to use for implementation can be controlled. This generic is applied to the attributes *ram_style* and *ramstyle* which vendors offer to control RAM implementation.<br>For details refer to the description in [olo_base_ram_sdp](./olo_base_ram_sdp.md). |
| RamBehavior_g   | string    | "RBW"   | "RBW" = read-before-write, "WBR" = write-before-read<br/>For details refer to the description in [olo_base_ram_sdp](./olo_base_ram_sdp.md). |
| ReadyRstState_g | std_logic | '1'     | Controls the status of the *In_Ready* signal in during reset.<br> Choose '1' for minimal logic on the (often timing-critical) *In_Ready* path. <br |
=======
| Name            | Type      | Default   | Description                                                  |
| :-------------- | :-------- | --------- | :----------------------------------------------------------- |
| Widht_g         | positive  | -         | Number of bits per FIFO entry (word-width)                   |
| Depth_g         | positive  | .         | Number of FIFO entries. <br />This **must** be a power of two. See [Architecture](#Architecture) for more details. |
| AlmFullOn_g     | boolean   | false     | If set to true, the *AlmFull* (almost full) status flag is generated (otherwise it is omitted) |
| AlmFullLevel_g  | natural   | *Depth_g* | Level to generate *AlmFull* flag at. <br>Has no effect if *AlmFullOn_g* = false |
| AlmEmptyOn_g    | boolean   | false     | If set to true, the *AlmEmpty* (almost empty) status flag is generated (otherwise it is omitted) |
| AlmEmptyLevel_g | natural   | 0         | Level to generate *AlmEmpty* flag at. <br>Has no effect if *AlmEmptyOn_g* = false |
| RamStyle_g      | string    | "auto"    | Through this generic, the exact resource to use for implementation can be controlled. This generic is applied to the attributes *ram_style* and *ramstyle* which vendors offer to control RAM implementation.<br>For details refer to the description in [olo_base_ram_sdp](./olo_base_ram_sdp.md). |
| RamBehavior_g   | string    | "RBW"     | "RBW" = read-before-write, "WBR" = write-before-read<br/>For details refer to the description in [olo_base_ram_sdp](./olo_base_ram_sdp.md). |
| ReadyRstState_g | std_logic | '1'       | Controls the status of the *In_Ready* signal in during reset.<br> Choose '1' for minimal logic on the (often timing-critical) *In_Ready* path. <br |
>>>>>>> afa40e8b

## Interfaces

### Input Data

| Name      | In/Out | Length    | Default | Description                                                  |
| :-------- | :----- | :-------- | ------- | :----------------------------------------------------------- |
| In_Clk    | in     | 1         | -       | Input clock                                                  |
| In_Rst    | in     | 1         | -       | Reset input (high-active, synchronous to *In_Clk*)           |
| In_RstOut | out    | 1         | N/A     | Reset output (see [clock-crossing principles](clock_crossing_principles.md), synchronous to *In_Clk*)) |
| In_Data   | in     | *Width_g* | -       | Input data (synchronous to *In_Clk*)                         |
| In_Valid  | in     | 1         | '1'     | AXI4-Stream handshaking signal for *In_Data* (synchronous to *In_Clk*) |

### Output Data

| Name       | In/Out | Length    | Default | Description                                                  |
| :--------- | :----- | :-------- | ------- | :----------------------------------------------------------- |
| Out_Clk    | in     | 1         | -       | Output clock                                                 |
| Out_Rst    | in     | 1         | -       | Reset input (high-active, synchronous to *Out_Clk*)          |
| Out_RstOut | out    | 1         | N/A     | Reset output (see [clock-crossing principles](clock_crossing_principles.md), synchronous to *Out_Clk*)) |
| Out_Data   | out    | *Width_g* | N/A     | Output data (synchronous to *Out_Clk*)                       |
| Out_Valid  | out    | 1         | N/A     | AXI4-Stream handshaking signal for *Out_Data* (synchronous to *Out_Clk*) |
| Out_Ready  | in     | 1         | '1'     | AXI4-Stream handshaking signal for *Out_Data* (synchronous to *Out_Clk*) |

### Input Status

| Name        | In/Out | Length                  | Default | Description                                                  |
| :---------- | :----- | :---------------------- | ------- | :----------------------------------------------------------- |
| In_Full     | out    | 1                       | N/A     | Status flag. Asserted if the FIFO is full (synchronous to *In_Clk*) |
| In_Empty    | out    | 1                       | N/A     | Status flag. Asserted if the FIFO is empty (synchronous to *In_Clk*) |
| In_AlmFull  | out    | 1                       | N/A     | Status flag. Asserted if the FIFO fill level is >= *AlmFullLevel_g* (synchronous to *In_Clk*)<br/>Output is undefined if *AlmFullOn_g*=false. |
| In_AlmEmpty | out    | 1                       | N/A     | Status flag. Asserted if the FIFO fill level is <= *AlmEmptyevel_g* (synchronous to *In_Clk*)<br/>Output is undefined if *AlmEmptyOn_g*=false. |
| In_Level    | out    | ceil(log2(*Depth_g*+1)) | N/A     | FIFO fill level calculated on the write side (synchronous to *In_Clk*) |

### Output Status

| Name         | In/Out | Length                  | Default | Description                                                  |
| :----------- | :----- | :---------------------- | ------- | :----------------------------------------------------------- |
| Out_Full     | out    | 1                       | N/A     | Status flag. Asserted if the FIFO is full (synchronous to *Out_Clk*) |
| Out_Empty    | out    | 1                       | N/A     | Status flag. Asserted if the FIFO is empty (synchronous to *Out_Clk*) |
| Out_AlmFull  | out    | 1                       | N/A     | Status flag. Asserted if the FIFO fill level is >= *AlmFullLevel_g* (synchronous to *Out_Clk*)<br/>Output is undefined if *AlmFullOn_g*=false. |
| Out_AlmEmpty | out    | 1                       | N/A     | Status flag. Asserted if the FIFO fill level is <= *AlmEmptyevel_g* (synchronous to *Out_Clk*)<br/>Output is undefined if *AlmEmptyOn_g*=false. |
| Out_Level    | out    | ceil(log2(*Depth_g*+1)) | N/A     | FIFO fill level calculated on the write side (synchronous to *Out_Clk*) |

## Architecture

The rough architecture of the FIFO is shown in the figure below. Note that the figure does only depict the general architecture and not each and every detail.

![Architecture](./fifo/olo_base_fifo_async.png)

Read and write address counters are handled in their corresponding clock domain. The current address counter value is then transferred to the other clock-domain by converting it to gray code, synchronizing it using a double-stage synchronizer (using [olo_base_cc_bits](./olo_base_cc_bits.md)) and convert it back to a two's complement number. This approach ensures that a correct value is received, even if the clock edges are aligned in a way that causes metastability on the first flip-flop. Because the data is transferred in gray code, in this case either the correct value before an increment of the counter or the correct value after the increment is received, so the result is always correct.

The gray-encoding approach only works for power of two FIFO depths. For any other FIFO depths, the gray encoded counter value would toggle more than one bit during the overflow and hence the clock domain crossing would not work safely. 

All status information is calculated separately in both clock domains to make it available synchronously to both clocks.

This architecture is independent of the FPGA technology used and can also be used to combine more than just one Block-RAM into one big FIFO.

Regarding constraints, refer to  [clock-crossing principles](clock_crossing_principles.md). The FIFO is also auto-constraints capable.






<|MERGE_RESOLUTION|>--- conflicted
+++ resolved
@@ -24,11 +24,10 @@
 
 ## Generics
 
-<<<<<<< HEAD
 | Name            | Type      | Default | Description                                                  |
 | :-------------- | :-------- | ------- | :----------------------------------------------------------- |
 | Widht_g         | positive  | -       | Number of bits per FIFO entry (word-width)                   |
-| Depth_g         | positive  | .       | Number of FIFO entries                                       |
+| Depth_g         | positive  | -       | Number of FIFO entries. <br />This **must** be a power of two. See [Architecture](#Architecture) for more details. |
 | AlmFullOn_g     | boolean   | false   | If set to true, the *AlmFull* (almost full) status flag is generated (otherwise it is omitted) |
 | AlmFullLevel_g  | natural   | 0       | Level to generate *AlmFull* flag at. <br>Has no effect if *AlmFullOn_g* = false |
 | AlmEmptyOn_g    | boolean   | false   | If set to true, the *AlmEmpty* (almost empty) status flag is generated (otherwise it is omitted) |
@@ -36,19 +35,6 @@
 | RamStyle_g      | string    | "auto"  | Through this generic, the exact resource to use for implementation can be controlled. This generic is applied to the attributes *ram_style* and *ramstyle* which vendors offer to control RAM implementation.<br>For details refer to the description in [olo_base_ram_sdp](./olo_base_ram_sdp.md). |
 | RamBehavior_g   | string    | "RBW"   | "RBW" = read-before-write, "WBR" = write-before-read<br/>For details refer to the description in [olo_base_ram_sdp](./olo_base_ram_sdp.md). |
 | ReadyRstState_g | std_logic | '1'     | Controls the status of the *In_Ready* signal in during reset.<br> Choose '1' for minimal logic on the (often timing-critical) *In_Ready* path. <br |
-=======
-| Name            | Type      | Default   | Description                                                  |
-| :-------------- | :-------- | --------- | :----------------------------------------------------------- |
-| Widht_g         | positive  | -         | Number of bits per FIFO entry (word-width)                   |
-| Depth_g         | positive  | .         | Number of FIFO entries. <br />This **must** be a power of two. See [Architecture](#Architecture) for more details. |
-| AlmFullOn_g     | boolean   | false     | If set to true, the *AlmFull* (almost full) status flag is generated (otherwise it is omitted) |
-| AlmFullLevel_g  | natural   | *Depth_g* | Level to generate *AlmFull* flag at. <br>Has no effect if *AlmFullOn_g* = false |
-| AlmEmptyOn_g    | boolean   | false     | If set to true, the *AlmEmpty* (almost empty) status flag is generated (otherwise it is omitted) |
-| AlmEmptyLevel_g | natural   | 0         | Level to generate *AlmEmpty* flag at. <br>Has no effect if *AlmEmptyOn_g* = false |
-| RamStyle_g      | string    | "auto"    | Through this generic, the exact resource to use for implementation can be controlled. This generic is applied to the attributes *ram_style* and *ramstyle* which vendors offer to control RAM implementation.<br>For details refer to the description in [olo_base_ram_sdp](./olo_base_ram_sdp.md). |
-| RamBehavior_g   | string    | "RBW"     | "RBW" = read-before-write, "WBR" = write-before-read<br/>For details refer to the description in [olo_base_ram_sdp](./olo_base_ram_sdp.md). |
-| ReadyRstState_g | std_logic | '1'       | Controls the status of the *In_Ready* signal in during reset.<br> Choose '1' for minimal logic on the (often timing-critical) *In_Ready* path. <br |
->>>>>>> afa40e8b
 
 ## Interfaces
 
