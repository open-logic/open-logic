<img src="../Logo.png" alt="Logo" width="400">

# Clock Crossing Principles

[Back to **Entity List**](../EntityList.md)

## Constraining

### Manual Constraining

All clock-crossings require the following constraints:

```
set_max_delay -from [get_clocks <src-clock>] to [get_clocks <dst-clock>] -datapath_only <period-of-faster-clock>
set_max_delay -from [get_clocks <dst-clock>] to [get_clocks <src-clock>] -datapath_only <period-of-faster-clock>
```

<<<<<<< HEAD
**Note:** For Intel Quartus, manual constraints are required because automatic constraining (scoped constraints) is not supported by Quartus.
=======
**Note: ** For using *Open Logic* from Verilog, manual constraints are required. Automatic constraining currently only works for VHDL.
>>>>>>> e6d0a9ff

### Automatic Constraining

For *AMD* tools (*Vivado*) scoped constraints files exist, which automatically identify all *Open Logic* clock-crossings and constrain them correctly. When using the `import_sources.tcl` script to add *Open Logic* to your project (see [How To ...](../HowTo.md) section), the constraints are applied automatically.

To alternatively configure usage of the scoped constraints manually , follow the steps below.

1. Create an empty TCL file and add it to the Vivado project as constraint.
2. Enable the TCL file **for implementation only** (see screenshot below)
3. In the TCL file, add a single line `source <path-to-open-logic>/src/base/tcl/constraints_amd.tcl`

![auto constraining](./clock_crossings/auto_constraining.png)



## Reset Handling

Most clock crossings need logic in both clock domains to be reset if a reset in one of the two domains is detected. The logic to transfer a reset from one clock domain to the other and ensure that both clock domains stay in reset at the same time for at least one clock cycle before resets are released is implemented in [olo_base_cc_reset](./olo_base_cc_reset.md), which is used within most clock crossings.

Because logic around clock crossings usually must be reset along with them, most clock crossings provide not only reset inputs (*Xxx_RstIn*) but also reset outputs (*Xxx_RstOut*) on both clock domains. The reset input is the port through which a reset is requested. The reset output does indicate that a reset is active on the related clock domain (because of a reset input being requested on one or the other clock domain). 

Any logic that must be reset when the clock crossing is reset shall be connected to the reset output signals (*Xxx_RstOut*).

![Reset CC](./clock_crossings/reset_cc.png)
<|MERGE_RESOLUTION|>--- conflicted
+++ resolved
@@ -15,11 +15,10 @@
 set_max_delay -from [get_clocks <dst-clock>] to [get_clocks <src-clock>] -datapath_only <period-of-faster-clock>
 ```
 
-<<<<<<< HEAD
+
 **Note:** For Intel Quartus, manual constraints are required because automatic constraining (scoped constraints) is not supported by Quartus.
-=======
-**Note: ** For using *Open Logic* from Verilog, manual constraints are required. Automatic constraining currently only works for VHDL.
->>>>>>> e6d0a9ff
+
+**Note:** For using *Open Logic* from Verilog, manual constraints are required. Automatic constraining currently only works for VHDL.
 
 ### Automatic Constraining
 
