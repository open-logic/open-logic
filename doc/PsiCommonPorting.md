--- conflicted
+++ resolved
@@ -12,13 +12,8 @@
 
 | psi_common Entity                      | Open Logic Entity                                    | Comments / Generic Values                                    |
 | -------------------------------------- | ---------------------------------------------------- | ------------------------------------------------------------ |
-<<<<<<< HEAD
-| psi_common_arb_priority                | Not ported yet                                       | -                                                            |
-| psi_common_arb_round_robin             | Not ported yet                                       | -                                                            |
-=======
 | psi_common_arb_priority                | [olo_base_arb_prio](./base/olo_base_arb_prio.md)     | -                                                            |
 | psi_common_arb_round_robin             | [olo_base_arb_rr](./base/olo_base_arb_rr.md)         | -                                                            |
->>>>>>> 5d7a89c4
 | psi_common_async_fifo                  | [olo_base_fifo_async](./base/olo_base_fifo_async.md) | -                                                            |
 | psi_common_axi_master_full             | Not ported yet                                       | -                                                            |
 | psi_common_axi_master_simple           | Not ported yet                                       | -                                                            |
@@ -31,11 +26,7 @@
 | psi_common_debouncer                   | Not ported yet                                       | -                                                            |
 | pis_common_delay                       | [olo_base_delay](./base/olo_base_delay.md)           | -                                                            |
 | psi_common_delay_cfg                   | [olo_base_delay_cfg](./base/olo_base_delay_cfg.md)   | *Hold_g* behavior is not ported (considered as not generic enough for a library component). |
-<<<<<<< HEAD
-| psi_common_dyn_sft                     | Not ported yet                                       | -                                                            |
-=======
 | psi_common_dyn_sft                     | [olo_base_dyn_sft](./base/olo_base_dyn_sft.md)       | -                                                            |
->>>>>>> 5d7a89c4
 | psi_common_find_min_max                | Not ported yet                                       | -                                                            |
 | psi_common_i2c_master                  | Not ported yet                                       | -                                                            |
 | psi_common_logic_pkg                   | [olo_base_pkg_logic](./base/olo_base_pkg_logic.md)   | -                                                            |
@@ -54,11 +45,7 @@
 | psi_common_pulse_shaper_cfg            | Not ported yet                                       | -                                                            |
 | psi_common_ramp_gene                   | Won't be ported                                      | Not generic enough for a library component                   |
 | psi_common_sdp_ram                     | [olo_base_ram_sdp](./base/olo_base_ram_sdp.md)       | Use *UseByteEnable_g*=False                                  |
-<<<<<<< HEAD
 | psi_common_ser_par                     | [olo_base_wconv_n2xn](./base/olo_base_wconv_n2xn.md) | Use the following mappings:<br />- *InWidth_g* = 1<br />- *OutWidth_g* = Width<br /> |
-=======
-| psi_common_ser_par                     | Not ported yet                                       | -                                                            |
->>>>>>> 5d7a89c4
 | psi_common_simple_cc                   | [olo_base_cc_simple](./base/olo_base_cc_simple.md)   | -                                                            |
 | psi_common_sp_ram_be                   | [olo_base_ram_sp](./base/olo_base_ram_sp.md)         | Use *UseByteEnable_g*=True                                   |
 | psi_common_spi_master                  | Not ported yet                                       | -                                                            |
