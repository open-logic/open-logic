--- conflicted
+++ resolved
@@ -23,13 +23,10 @@
 | psi_common_axilite_slave_ipif          | [olo_axi_lite_slave](./axi/olo_ax_lite_slave.md)             | User code interface is significantly changed.                |
 | psi_common_axi_slave_ipif64            | Not ported yet                                               | Use the AXI4-Lite version ([olo_axi_lite_slave](./axi/olo_ax_lite_slave.md)) until a full AXI4 slave is implemented. |
 | psi_common_bit_cc                      | [olo_base_cc_bits](./base/olo_base_cc_bits.md)<br />[olo_intf_sync](./intf/olo_intf_sync.md) | Use [olo_base_cc_bits](./base/olo_base_cc_bits.md) internally (all signals inside the FPGA) and [olo_intf_sync](./base/olo_intf_sync.md) to synchronize external signals. |
-<<<<<<< HEAD
 | psi_common_clk_meas                    | Not ported yet                                               | -                                                            |
 | psi_common_debouncer                   | [olo_intf_debounce](./base/olo_intf_debounce.md)             | -                                                            |
-=======
 | psi_common_clk_meas                    | [olo_intf_clk_meas](./intf/olo_intf_clk_meas.md)             | -                                                            |
-| psi_common_debouncer                   | Not ported yet                                               | -                                                            |
->>>>>>> 4fdce339
+| psi_common_debouncer                   | [olo_intf_debounce](./base/olo_intf_debounce.md)             | -                                                            |
 | pis_common_delay                       | [olo_base_delay](./base/olo_base_delay.md)                   | -                                                            |
 | psi_common_delay_cfg                   | [olo_base_delay_cfg](./base/olo_base_delay_cfg.md)           | *Hold_g* behavior is not ported (considered as not generic enough for a library component). |
 | psi_common_dyn_sft                     | [olo_base_dyn_sft](./base/olo_base_dyn_sft.md)               | -                                                            |
