--- conflicted
+++ resolved
@@ -53,8 +53,6 @@
 | ---------------------------------------------------- | ------------------------------------------------------------ |
 | [olo_base_wconv_n2xn](./base/olo_base_wconv_n2xn.md) | Increase word width by an integer factor (*OutWidth = InWidth x N*)<br />Convert from TDM to parallel (see [Conventions](./Conventions.md)) |
 | [olo_base_wconv_xn2n](./base/olo_base_wconv_xn2n.md) | Decrease word width by an integer factor (*OutWidth = InWidth / N*)<br />Convert from parallel to TDM (see [Conventions](./Conventions.md)) |
-<<<<<<< HEAD
-=======
 
 ### Arbiters (olo_base_arb_\<...\>)
 
@@ -62,7 +60,6 @@
 | ------------------------------------------------ | ------------------------------------------------------------ |
 | [olo_base_arb_prio](./base/olo_base_arb_prio.md) | Priority arbiter - Always selects the highest priority requester with a pending request. |
 | [olo_base_arb_rr](./base/olo_base_arb_rr.md)     | Round robin arbiter - iterate through all requesters with a pending request. |
->>>>>>> 5d7a89c4
 
 ### Miscellaneous 
 
