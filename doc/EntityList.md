<img src="./Logo.png" alt="Logo" width="400">

[Back to **Readme**](../Readme.md)

# Entity List

Note that components are split into categories.

## base

### Packages (olo_base_pkg_\<...\>)

Packages with type declarations and functions used in *Open Logic* internally or on its interfaces. 

| Package                                            | Description                                                |
| -------------------------------------------------- | ---------------------------------------------------------- |
| [olo_base_pkg_array](./base/olo_base_pkg_array.md) | Array type definitions (e.g. arrays of *std_logic_vector*) |
| [olo_base_pkg_math](./base/olo_base_pkg_math.md)   | Mathematic functions (e.g. *log2*)                         |
| [olo_base_pkg_logic](./base/olo_base_pkg_logic.md) | Mathematic functions (e.g. *binaryToGray*)                 |

### Clock Crossings (*olo_base_cc_\<...\>*)

Clock crossings are a key topic and they all follow the same [clock crossing principles](./base/clock_crossing_principles.md). 

| Entity                                               | Description                                                  |
| ---------------------------------------------------- | ------------------------------------------------------------ |
| [olo_base_cc_reset](./base/olo_base_cc_reset.md)     | Synchronization of resets between two clock domains (bi-directional) |
| [olo_base_cc_bits](./base/olo_base_cc_bits.md)       | Transfer a group of individual single bit signals from one clock domain to another clock domain |
| [olo_base_cc_pulse](./base/olo_base_cc_pulse.md)     | Transfer single-cycle pulses from one clock domain to another clock domain |
| [olo_base_cc_simple](./base/olo_base_cc_simple.md)   | Transfer selectively valid data from one clock domain to another clock domain (data/valid pair) |
| [olo_base_cc_status](./base/olo_base_cc_status.md)   | Transfer status and configuration information from one clock domain to another clock domain. The update rate is relatively low but consistency is guaranteed |
| [olo_base_cc_n2xn](./base/olo_base_cc_n2xn.md)       | Transfer data from a slower clock to a faster phase aligned clock (output clock frequency is an exact integer multiple of the input clock frequency and the clocks are phase aligned). |
| [olo_base_cc_xn2n](./base/olo_base_cc_xn2n.md)       | Transfer data from a faster clock to a slower phase aligned clock (input clock frequency is an exact integer multiple of the output clock frequency and the clocks are phase aligned). |
| [olo_base_fifo_async](./base/olo_base_fifo_async.md) | Asynchronous FIFO (separate write and read clocks)<br />This is not a pure clock-crossing entity but it can be used as such. |

### RAM Implementations (olo_base_ram_\<...\>)

| Entity                                         | Description          |
| ---------------------------------------------- | -------------------- |
| [olo_base_ram_sp](./base/olo_base_ram_sp.md)   | Single port RAM      |
| [olo_base_ram_sdp](./base/olo_base_ram_sdp.md) | Simple dual-port RAM |
| [olo_base_ram_tdp](./base/olo_base_ram_tdp.md) | True dual-port RAM   |

### FIFO Implementations (olo_base_fifo_\<...\>)

| Entity                                               | Description                                        |
| ---------------------------------------------------- | -------------------------------------------------- |
| [olo_base_fifo_sync](./base/olo_base_fifo_sync.md)   | Synchronous FIFO (single clock)                    |
| [olo_base_fifo_async](./base/olo_base_fifo_async.md) | Asynchronous FIFO (separate write and read clocks) |

### Width Conversions (olo_base_wconv_\<...\>)

| Entity                                               | Description                                                  |
| ---------------------------------------------------- | ------------------------------------------------------------ |
| [olo_base_wconv_n2xn](./base/olo_base_wconv_n2xn.md) | Increase word width by an integer factor (*OutWidth = InWidth x N*)<br />Convert from TDM to parallel (see [Conventions](./Conventions.md)) |
| [olo_base_wconv_xn2n](./base/olo_base_wconv_xn2n.md) | Decrease word width by an integer factor (*OutWidth = InWidth / N*)<br />Convert from parallel to TDM (see [Conventions](./Conventions.md)) |

### Arbiters (olo_base_arb_\<...\>)

| Entity                                           | Description                                                  |
| ------------------------------------------------ | ------------------------------------------------------------ |
| [olo_base_arb_prio](./base/olo_base_arb_prio.md) | Priority arbiter - Always selects the highest priority requester with a pending request. |
| [olo_base_arb_rr](./base/olo_base_arb_rr.md)     | Round robin arbiter - iterate through all requesters with a pending request. |

### TDM (olo_base_tdm_<...>)

See [Conventions](./Conventions.md) for a description about TDM (time-division-multiplexing).

| Entity                                               | Description                                                  |
| ---------------------------------------------------- | ------------------------------------------------------------ |
| [olo_base_tdm_mux](./base/olo_base_tdm_mux.md)       | Select one specific channel from a TDM signal.               |
| [olo_base_wconv_n2xn](./base/olo_base_wconv_n2xn.md) | Convert from TDM to parallel (see [Conventions](./Conventions.md))<br />This is not a pure TDM entity but it can be used for TDM purposes. |
| [olo_base_wconv_xn2n](./base/olo_base_wconv_xn2n.md) | Convert from parallel to TDM (see [Conventions](./Conventions.md))<br />This is not a pure TDM entity but it can be used for TDM purposes. |

### Miscellaneous 

| Entity                                               | Description                                                  |
| ---------------------------------------------------- | ------------------------------------------------------------ |
| [olo_base_pl_stage](./base/olo_base_pl_stage.md)     | Implements one or more pipeline stages (register stages) - with or without support for backpressure (Ready) |
| [olo_base_delay](./base/olo_base_delay.md)           | Fixed duration delay (fixed number of data-beats)            |
| [olo_base_delay_cfg](./base/olo_base_delay_cfg.md)   | Configurable duration delay (runtime configurable number of data-beats) |
| [olo_base_dyn_sft](./base/olo_base_dyn_sft.md)       | Dynamic barrel shifter (number of bits to shift is configurable per sample at runtime) |
| [olo_base_prbs](./base/olo_base_brbs.md)             | PRBS (pseudo random binary sequence) generator based on linear feedback shift register (LFSR) implementation. |
| [olo_base_strobe_gen](./base/olo_base_strobe_gen.md) | Strobe generator. Generate pulses at a fixed frequency       |
| [olo_base_strobe_div](./base/olo_base_strobe_div.md) | Strobe divider. Only forward every N'th pulse (divide event frequency). <br />Can also be used to convert single-cycle pulses to acknowledged events (pulse stays active until acknowledged). |

## axi

| Entity                                                  | Description                                                  |
| ------------------------------------------------------- | ------------------------------------------------------------ |
| [olo_axi_pl_stage](./axi/olo_axi_pl_stage.md)           | Implements a AXI4 pipeline stage, registering all signals of an AXI4 interface.<br />Can be used for AXI4-Lite as well. |
| [olo_axi_lite_slave](./axi/olo_axi_lite_slave.md)       | Interface to attach user register banks and memories to the AXI4-Lite bus. |
| [olo_axi_master_simple](./axi/olo_axi_master_simple.md) | AXI4 master - does execute arbitrarily sized transfer over AXI4. The *_simple* version of the master does only allow access to word-aligned addresses and sizes. |
| [olo_axi_master_full](./axi/olo_axi_master_full.md)     | AXI4 master - Same as [olo_axi_master_simple](./axi/olo_axi_master_simple.md) but does allow access that are not word-aligned (in terms of start address, size or both). |

## intf

| Entity                                               | Description                                                  |
| ---------------------------------------------------- | ------------------------------------------------------------ |
| [olo_intf_sync](./intf/olo_intf_sync.md)             | Double stage synchronizer for external signals.              |
| [olo_intf_i2c_master](./intf/olo_intf_i2c_master.md) | I2C Master - Supports the full standard including arbitration (multi-master I2C) and clock stretching. |
<<<<<<< HEAD
| [olo_intf_debounce](./intf/olo_intf_debounce.md)     | Debouncer (for bouncing signals from buttons and switches) - Includes double-stage synchronizers. |
=======
| [olo_intf_clk_meas](./intf/olo_intf_clk_meas.md)     | Measure the frequency of a clock.                            |
>>>>>>> 4fdce339
<|MERGE_RESOLUTION|>--- conflicted
+++ resolved
@@ -99,8 +99,5 @@
 | ---------------------------------------------------- | ------------------------------------------------------------ |
 | [olo_intf_sync](./intf/olo_intf_sync.md)             | Double stage synchronizer for external signals.              |
 | [olo_intf_i2c_master](./intf/olo_intf_i2c_master.md) | I2C Master - Supports the full standard including arbitration (multi-master I2C) and clock stretching. |
-<<<<<<< HEAD
 | [olo_intf_debounce](./intf/olo_intf_debounce.md)     | Debouncer (for bouncing signals from buttons and switches) - Includes double-stage synchronizers. |
-=======
 | [olo_intf_clk_meas](./intf/olo_intf_clk_meas.md)     | Measure the frequency of a clock.                            |
->>>>>>> 4fdce339
