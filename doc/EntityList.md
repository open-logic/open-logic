<img src="./Logo.png" alt="Logo" width="400">

[Back to **Readme**](../Readme.md)

# Entity List

Note that components are split into categories.

## base

### Packages (olo_base_pkg_\<...\>)

Packages with type declarations and functions used in *Open Logic* internally or on its interfaces. 

| Package                                            | Description                                                |
| -------------------------------------------------- | ---------------------------------------------------------- |
| [olo_base_pkg_array](./base/olo_base_pkg_array.md) | Array type definitions (e.g. arrays of *std_logic_vector*) |
| [olo_base_pkg_math](./base/olo_base_pkg_math.md)   | Mathematic functions (e.g. *log2*)                         |
| [olo_base_pkg_logic](./base/olo_base_pkg_logic.md) | Mathematic functions (e.g. *binaryToGray*)                 |

### Clock Crossings (*olo_base_cc_\<...\>*)

Clock crossings are a key topic and they all follow the same [clock crossing principles](./base/clock_crossing_principles.md)

| Entity                                             | Description                                                  |
| -------------------------------------------------- | ------------------------------------------------------------ |
| [olo_base_cc_reset](./base/olo_base_cc_reset.md)   | Synchronization of resets between two clock domains (bi-directional) |
| [olo_base_cc_bits](./base/olo_base_cc_bits.md)     | Transfer a group of individual single bit signals from one clock domain to another clock domain |
| [olo_base_cc_pulse](./base/olo_base_cc_pulse.md)   | Transfer single-cycle pulses from one clock domain to another clock domain |
| [olo_base_cc_simple](./base/olo_base_cc_simple.md) | Transfer selectively valid data from one clock domain to another clock domain (data/valid pair) |
| [olo_base_cc_status](./base/olo_base_cc_status.md) | Transfer status and configuration information from one clock domain to another clock domain. The update rate is relatively low but consistency is guaranteed |
| [olo_base_cc_n2xn](./base/olo_base_cc_n2xn.md)     | Transfer data from a slower clock to a faster phase aligned clock (output clock frequency is an exact integer multiple of the input clock frequency and the clocks are phase aligned). |
| [olo_base_cc_xn2n](./base/olo_base_cc_xn2n.md)     | Transfer data from a faster clock to a slower phase aligned clock (input clock frequency is an exact integer multiple of the output clock frequency and the clocks are phase aligned). |

### RAM Implementations (olo_base_ram_\<...\>)

| Entity                                         | Description          |
| ---------------------------------------------- | -------------------- |
| [olo_base_ram_sp](./base/olo_base_ram_sp.md)   | Single port RAM      |
| [olo_base_ram_sdp](./base/olo_base_ram_sdp.md) | Simple dual-port RAM |
| [olo_base_ram_tdp](./base/olo_base_ram_tdp.md) | True dual-port RAM   |

### FIFO Implementations (olo_base_fifo_\<...\>)

| Entity                                               | Description                                        |
| ---------------------------------------------------- | -------------------------------------------------- |
| [olo_base_fifo_sync](./base/olo_base_fifo_sync.md)   | Synchronous FIFO (single clock)                    |
| [olo_base_fifo_async](./base/olo_base_fifo_async.md) | Asynchronous FIFO (separate write and read clocks) |

### Width Conversions (olo_base_wconv_\<...\>)

| Entity                                               | Description                                                  |
| ---------------------------------------------------- | ------------------------------------------------------------ |
| [olo_base_wconv_n2xn](./base/olo_base_wconv_n2xn.md) | Increase word width by an integer factor (*OutWidth = InWidth x N*)<br />Convert from TDM to parallel (see [Conventions](./Conventions.md)) |
| [olo_base_wconv_xn2n](./base/olo_base_wconv_xn2n.md) | Decrease word width by an integer factor (*OutWidth = InWidth / N*)<br />Convert from parallel to TDM (see [Conventions](./Conventions.md)) |

### Arbiters (olo_base_arb_\<...\>)

<<<<<<< HEAD
=======
| Entity                                           | Description                                                  |
| ------------------------------------------------ | ------------------------------------------------------------ |
| [olo_base_arb_prio](./base/olo_base_arb_prio.md) | Priority arbiter - Always selects the highest priority requester with a pending request. |
| [olo_base_arb_rr](./base/olo_base_arb_rr.md)     | Round robin arbiter - iterate through all requesters with a pending request. |

### Miscellaneous 

>>>>>>> f01c35d1
| Entity                                             | Description                                                  |
| -------------------------------------------------- | ------------------------------------------------------------ |
| [olo_base_pl_stage](./base/olo_base_pl_stage.md)   | Implements one or more pipeline stages (register stages) - with or without support for backpressure (Ready) |
| [olo_base_delay](./base/olo_base_delay.md)         | Fixed duration delay (fixed number of data-beats)            |
| [olo_base_delay_cfg](./base/olo_base_delay_cfg.md) | Configurable duration delay (runtime configurable number of data-beats) |
<<<<<<< HEAD
=======
| [olo_base_dyn_sft](./base/olo_base_dyn_sft.md)     | Dynamic barrel shifter (number of bits to shift is configurable per sample at runtime) |
>>>>>>> f01c35d1

## axi

No content yet.

## interface

No content yet.
<|MERGE_RESOLUTION|>--- conflicted
+++ resolved
@@ -56,8 +56,6 @@
 
 ### Arbiters (olo_base_arb_\<...\>)
 
-<<<<<<< HEAD
-=======
 | Entity                                           | Description                                                  |
 | ------------------------------------------------ | ------------------------------------------------------------ |
 | [olo_base_arb_prio](./base/olo_base_arb_prio.md) | Priority arbiter - Always selects the highest priority requester with a pending request. |
@@ -65,16 +63,12 @@
 
 ### Miscellaneous 
 
->>>>>>> f01c35d1
 | Entity                                             | Description                                                  |
 | -------------------------------------------------- | ------------------------------------------------------------ |
 | [olo_base_pl_stage](./base/olo_base_pl_stage.md)   | Implements one or more pipeline stages (register stages) - with or without support for backpressure (Ready) |
 | [olo_base_delay](./base/olo_base_delay.md)         | Fixed duration delay (fixed number of data-beats)            |
 | [olo_base_delay_cfg](./base/olo_base_delay_cfg.md) | Configurable duration delay (runtime configurable number of data-beats) |
-<<<<<<< HEAD
-=======
 | [olo_base_dyn_sft](./base/olo_base_dyn_sft.md)     | Dynamic barrel shifter (number of bits to shift is configurable per sample at runtime) |
->>>>>>> f01c35d1
 
 ## axi
 
