<img src="./Logo.png" alt="Logo" width="400">

[Back to **Readme**](../Readme.md)

# Entity List

Note that components are split into categories.

## base

### Packages (olo_base_pkg_\<...\>)

Packages with type declarations and functions used in *Open Logic* internally or on its interfaces. 

| Package                                            | Description                                                |
| -------------------------------------------------- | ---------------------------------------------------------- |
| [olo_base_pkg_array](./base/olo_base_pkg_array.md) | Array type definitions (e.g. arrays of *std_logic_vector*) |
| [olo_base_pkg_math](./base/olo_base_pkg_math.md)   | Mathematic functions (e.g. *log2*)                         |
| [olo_base_pkg_logic](./base/olo_base_pkg_logic.md) | Mathematic functions (e.g. *binaryToGray*)                 |

### Clock Crossings (*olo_base_cc_\<...\>*)

Clock crossings are a key topic and they all follow the same [clock crossing principles](./base/clock_crossing_principles.md). 

| Entity                                                   | Description                                                  |
| -------------------------------------------------------- | ------------------------------------------------------------ |
| [olo_base_cc_reset](./base/olo_base_cc_reset.md)         | Synchronization of resets between two clock domains (bi-directional) |
| [olo_base_cc_bits](./base/olo_base_cc_bits.md)           | Transfer a group of individual single bit signals from one clock domain to another clock domain |
| [olo_base_cc_pulse](./base/olo_base_cc_pulse.md)         | Transfer single-cycle pulses from one clock domain to another clock domain |
| [olo_base_cc_simple](./base/olo_base_cc_simple.md)       | Transfer selectively valid data from one clock domain to another clock domain (data/valid pair) |
| [olo_base_cc_status](./base/olo_base_cc_status.md)       | Transfer status and configuration information from one clock domain to another clock domain. The update rate is relatively low but consistency is guaranteed |
| [olo_base_cc_n2xn](./base/olo_base_cc_n2xn.md)           | Transfer data from a slower clock to a faster phase aligned clock (output clock frequency is an exact integer multiple of the input clock frequency and the clocks are phase aligned). |
| [olo_base_cc_xn2n](./base/olo_base_cc_xn2n.md)           | Transfer data from a faster clock to a slower phase aligned clock (input clock frequency is an exact integer multiple of the output clock frequency and the clocks are phase aligned). |
| [olo_base_cc_handshake](./base/olo_base_cc_handshake.md) | Transfer data from one clock domain to another clock domain using the standard *Valid*/*Ready* handshaking.<br />For technologies with distributed RAM (LUT can be used as small RAM), [olo_base_fifo_async](./base/olo_base_fifo_async.md) in most cases is preferred over this entity. |
| [olo_base_fifo_async](./base/olo_base_fifo_async.md)     | Asynchronous FIFO (separate write and read clocks)<br />This is not a pure clock-crossing entity but it can be used as such. |

### RAM Implementations (olo_base_ram_\<...\>)

| Entity                                         | Description          |
| ---------------------------------------------- | -------------------- |
| [olo_base_ram_sp](./base/olo_base_ram_sp.md)   | Single port RAM      |
| [olo_base_ram_sdp](./base/olo_base_ram_sdp.md) | Simple dual-port RAM |
| [olo_base_ram_tdp](./base/olo_base_ram_tdp.md) | True dual-port RAM   |

### FIFO Implementations (olo_base_fifo_\<...\>)

| Entity                                                 | Description                                                  |
| ------------------------------------------------------ | ------------------------------------------------------------ |
| [olo_base_fifo_sync](./base/olo_base_fifo_sync.md)     | Synchronous FIFO (single clock)                              |
| [olo_base_fifo_async](./base/olo_base_fifo_async.md)   | Asynchronous FIFO (separate write and read clocks)           |
| [olo_base_fifo_packet](./base/olo_base_fifo_packet.md) | Packet FIFO (store and forward) with the ability to drop packets on the write side and skip or repeat packets on the read side |

### Width Conversions (olo_base_wconv_\<...\>)

| Entity                                               | Description                                                  |
| ---------------------------------------------------- | ------------------------------------------------------------ |
| [olo_base_wconv_n2xn](./base/olo_base_wconv_n2xn.md) | Increase word width by an integer factor (*OutWidth = InWidth x N*)<br />Convert from TDM to parallel (see [Conventions](./Conventions.md)) |
| [olo_base_wconv_xn2n](./base/olo_base_wconv_xn2n.md) | Decrease word width by an integer factor (*OutWidth = InWidth / N*)<br />Convert from parallel to TDM (see [Conventions](./Conventions.md)) |

### Arbiters (olo_base_arb_\<...\>)

| Entity                                           | Description                                                  |
| ------------------------------------------------ | ------------------------------------------------------------ |
| [olo_base_arb_prio](./base/olo_base_arb_prio.md) | Priority arbiter - Always selects the highest priority requester with a pending request. |
| [olo_base_arb_rr](./base/olo_base_arb_rr.md)     | Round robin arbiter - iterate through all requesters with a pending request. |

### TDM (olo_base_tdm_\<...\>)

See [Conventions](./Conventions.md) for a description about TDM (time-division-multiplexing).

| Entity                                               | Description                                                  |
| ---------------------------------------------------- | ------------------------------------------------------------ |
| [olo_base_tdm_mux](./base/olo_base_tdm_mux.md)       | Select one specific channel from a TDM signal.               |
| [olo_base_wconv_n2xn](./base/olo_base_wconv_n2xn.md) | Convert from TDM to parallel (see [Conventions](./Conventions.md))<br />This is not a pure TDM entity but it can be used for TDM purposes. |
| [olo_base_wconv_xn2n](./base/olo_base_wconv_xn2n.md) | Convert from parallel to TDM (see [Conventions](./Conventions.md))<br />This is not a pure TDM entity but it can be used for TDM purposes. |

### Miscellaneous 

| Entity                                                       | Description                                                  |
| ------------------------------------------------------------ | ------------------------------------------------------------ |
| [olo_base_pl_stage](./base/olo_base_pl_stage.md)             | Implements one or more pipeline stages (register stages) - with or without support for backpressure (Ready) |
| [olo_base_delay](./base/olo_base_delay.md)                   | Fixed duration delay (fixed number of data-beats)            |
| [olo_base_delay_cfg](./base/olo_base_delay_cfg.md)           | Configurable duration delay (runtime configurable number of data-beats) |
| [olo_base_dyn_sft](./base/olo_base_dyn_sft.md)               | Dynamic barrel shifter (number of bits to shift is configurable per sample at runtime) |
| [olo_base_prbs](./base/olo_base_brbs.md)                     | PRBS (pseudo random binary sequence) generator based on linear feedback shift register (LFSR) implementation. |
| [olo_base_strobe_gen](./base/olo_base_strobe_gen.md)         | Strobe generator. Generate pulses at a fixed frequency       |
| [olo_base_strobe_div](./base/olo_base_strobe_div.md)         | Strobe divider. Only forward every N'th pulse (divide event frequency). <br />Can also be used to convert single-cycle pulses to acknowledged events (pulse stays active until acknowledged). |
| [olo_base_reset_gen](./base/olo_base_reset_gen.md)           | Reset generator - Generates reset pulses of specified duration after configuration and upon request |
<<<<<<< HEAD
| [olo_base_flowctrl_handler](./base/olo_base_flowctrl_handler.md) | Inplements full flow-control (including Ready/back-pressure) around processing entities that do not support Ready/back-pressure natively. |
| [olo_base_cam](./base/olo_base_cam.md)                       | Content addressable memory                                   |
=======
| [olo_base_flowctrl_handler](./base/olo_base_flowctrl_handler.md) | Implements full flow-control (including Ready/back-pressure) around processing entities that do not support Ready/back-pressure natively. |
| [olo_base_decode_firstbit](./base/olo_base_decode_firstbit.md) | Implements a first-bit decoder (finds the index of the first bit set in a vector). Allows pipelining for operating on very wide vectors at high clock frequencies. |
>>>>>>> 7f78f9c7

## axi

| Entity                                                  | Description                                                  |
| ------------------------------------------------------- | ------------------------------------------------------------ |
| [olo_axi_pl_stage](./axi/olo_axi_pl_stage.md)           | Implements a AXI4 pipeline stage, registering all signals of an AXI4 interface.<br />Can be used for AXI4-Lite as well. |
| [olo_axi_lite_slave](./axi/olo_axi_lite_slave.md)       | Interface to attach user register banks and memories to the AXI4-Lite bus. |
| [olo_axi_master_simple](./axi/olo_axi_master_simple.md) | AXI4 master - does execute arbitrarily sized transfer over AXI4. The *_simple* version of the master does only allow access to word-aligned addresses and sizes. |
| [olo_axi_master_full](./axi/olo_axi_master_full.md)     | AXI4 master - Same as [olo_axi_master_simple](./axi/olo_axi_master_simple.md) but does allow access that are not word-aligned (in terms of start address, size or both). |

**Note:** *Open Logic* focuses on providing utilities for development of AXI endpoints (masters and slaves). *Open Logic* does not aim to provide AXI interconnect infrastructure (e.g. crossbars, interconnects, ...). Often the vendor IPs are used (for tool integration reasons) for these aspects. If you are looking for a pure VHDL implementation of AXI interconnects, it's suggested that you use one of the following libraries:

* [hdl-modules](https://github.com/hdl-modules)
  * hdl-modules utilizes VHDL-2008 which has limited support in some tools (namely the Standard and Lite versions of Quartus Prime)
  * hdl-modules currently does only contain synthesis attributes for AMD (Vivado)
* [SURF](https://github.com/slaclab/surf)
  * SURF currently does only target AMD (Vivado) and Altera (Quartus Prime)

## intf

| Entity                                               | Description                                                  |
| ---------------------------------------------------- | ------------------------------------------------------------ |
| [olo_intf_sync](./intf/olo_intf_sync.md)             | Double stage synchronizer for external signals.              |
| [olo_intf_i2c_master](./intf/olo_intf_i2c_master.md) | I2C Master - Supports the full standard including arbitration (multi-master I2C) and clock stretching. |
| [olo_intf_spi_master](./intf/olo_intf_spi_master.md) | SPI Master - Supports handling multiple slaves and variable width transactions as well as all clock phases and poloarities and LSB/MSB first. |
| [olo_intf_spi_slave](./intf/olo_intf_spi_slave.md)   | SPI Slave - Supports all clock phases and poloarities and LSB/MSB first. |
| [olo_intf_uart](./intf/olo_intf_uart.md)             | UART                                                         |
| [olo_intf_debounce](./intf/olo_intf_debounce.md)     | Debouncer (for bouncing signals from buttons and switches) - Includes double-stage synchronizers. |
| [olo_intf_clk_meas](./intf/olo_intf_clk_meas.md)     | Measure the frequency of a clock.                            |
<|MERGE_RESOLUTION|>--- conflicted
+++ resolved
@@ -86,13 +86,9 @@
 | [olo_base_strobe_gen](./base/olo_base_strobe_gen.md)         | Strobe generator. Generate pulses at a fixed frequency       |
 | [olo_base_strobe_div](./base/olo_base_strobe_div.md)         | Strobe divider. Only forward every N'th pulse (divide event frequency). <br />Can also be used to convert single-cycle pulses to acknowledged events (pulse stays active until acknowledged). |
 | [olo_base_reset_gen](./base/olo_base_reset_gen.md)           | Reset generator - Generates reset pulses of specified duration after configuration and upon request |
-<<<<<<< HEAD
-| [olo_base_flowctrl_handler](./base/olo_base_flowctrl_handler.md) | Inplements full flow-control (including Ready/back-pressure) around processing entities that do not support Ready/back-pressure natively. |
 | [olo_base_cam](./base/olo_base_cam.md)                       | Content addressable memory                                   |
-=======
 | [olo_base_flowctrl_handler](./base/olo_base_flowctrl_handler.md) | Implements full flow-control (including Ready/back-pressure) around processing entities that do not support Ready/back-pressure natively. |
 | [olo_base_decode_firstbit](./base/olo_base_decode_firstbit.md) | Implements a first-bit decoder (finds the index of the first bit set in a vector). Allows pipelining for operating on very wide vectors at high clock frequencies. |
->>>>>>> 7f78f9c7
 
 ## axi
 
