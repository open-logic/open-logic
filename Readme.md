<img src="./doc/Logo.png" alt="Logo" width="400">

![example workflow](https://github.com/obruendl/open-logic/actions/workflows/simulation.yml/badge.svg) 
![Endpoint Badge](https://img.shields.io/endpoint?url=https://storage.googleapis.com/open-logic-badges/coverage/version.json?cacheSeconds=0)
![Endpoint Badge](https://img.shields.io/endpoint?url=https://storage.googleapis.com/open-logic-badges/coverage/date.json?cacheSeconds=0)

# Open Logic - A VHDL Standard Library

*Open Logic* aims to be for HDL projects what what *stdlib* is for C/C++ projects. 

*Open Logic* implements commonly used components in a reusable and vendor/tool-independent way and provide them under a permissive open source license (LGPL modified for FPGA usage, see [License.txt](./License.txt)), so the code can be used in commercial projects. 

*Open Logic* is written in VHDL but can also be used from System Verilog easily. 

Browse the [**Entity List**](./doc/EntityList.md) to see what is available.

Maintainer: [obruendl](oliver.bruendler@gmx.ch)

## Structure

*Open Logic* is split into the following areas. You might use all of them or only the ones you need.

* [base](./doc/EntityList.md#base) - basic logic to be used for device internal logic
* [axi](./doc/EntityList.md#axi)  - any components related to AXI4/AXI4-Lite/AXI4-Stream interfaces
  * requires: *base*
* [intf](./doc/EntityList.md#intf)  - any logic related to device external interfaces 
  * requires: *base*

It's suggested that you compile ALL files of the areas you need (plus their dependencies) into one VHDL library. You are free to choose any library name and you are also free to use the same single library for *Open Logic* files and user-code.

## Detailed Documentation

* [Entity List](./doc/EntityList.md) 
  * Detailed list of all entities available
  * Includes links to the documentation of each entity

* [Coding Conventions](./doc/Conventions.md)
  * Interesting for the ones to contribute

* [How To...](./doc/HowTo.md)
  * FAQ for all users
  * **It's strongly suggested that every user quickly reads through this**

* Tutorials
<<<<<<< HEAD
  * [Vivado Tutorial](./doc/tutorials/VivadoTutorial.md)
  * [Quartus Tutorial](./doc/tutorials/QuartusTutorial.md) - for VHDL and System Verilog
=======
  * [Vivado Tutorial](./doc/tutorials/VivadoTutorial.md) - for VHDL and System Verilog
>>>>>>> e6d0a9ff


## Project Philosophy

*Open Logic* is not the first open source VHDL library - so you might ask yourself what makes it different and why you should use this one. The project follows the philosophy below - the decision whether this matches what you are looking for is yours.

### Trustable Code

Open source HDL projects exist but they are by far not as popular as open source software projects. One main problem is that there is little trust in open source HDL code. In some cases code quality is not great and in general RTL designers probably are less used to relying on code from others.

*Open Logic* aims to provide code that can be trusted - and to provide measures that would indicate if this is the case for every individual piece of code in the library. The following measures are implemented:

1. Every entity comes with a testbench.
2. The project comes with a CI workflow, which regularly runs all simulations. The badge on the very top of this page indicates if there is a problem. As long as it is green - you know that all testbenches pass. <br>![example workflow](https://github.com/obruendl/open-logic/actions/workflows/simulation.yml/badge.svg) 
3. Indicators for open issues on every entity. In the documentation of every piece of code, you can find a badge, which informs you about the number of issues related to this piece of code and if there are *potential bugs* (orange color) or even *confirmed bugs* (red color).<br>
   ![issues](https://img.shields.io/badge/issues-0-green) ![issues](https://img.shields.io/badge/issues-2-orange) ![issues](https://img.shields.io/badge/issues-2-red)
4. Indicator for code coverage on every entity. In the documentation of every piece of code, you can find badges stating the code coverage. <br>
   ![Endpoint Badge](https://img.shields.io/endpoint?url=https://storage.googleapis.com/open-logic-badges/coverage/olo_base_cc_bits.json?cacheSeconds=0)![Endpoint Badge](https://img.shields.io/endpoint?url=https://storage.googleapis.com/open-logic-badges/branches/olo_base_cc_bits.json?cacheSeconds=0)  <br>
   Additionally badges in this readme state when and for which git-commit coverage was last analyzed. <br>
   ![Endpoint Badge](https://img.shields.io/endpoint?url=https://storage.googleapis.com/open-logic-badges/coverage/version.json?cacheSeconds=0) ![Endpoint Badge](https://img.shields.io/endpoint?url=https://storage.googleapis.com/open-logic-badges/coverage/date.json?cacheSeconds=0)

Note that a non-zero number of issues not necessarily is a bad sign - issues include things like feature requests. But probably you at least want to check the issues in detail if the color of the *issues badge* (3) is not green.

### Ease of Use

This goal is self explaining. It is implemented as follows:

* Ease of use instead of feature-creep. Only the logic with a high probability for being used in many places shall go into the library. Each block shall only solve one core topic - whatever can be realized externally is not included to avoid needless complexity and crowded configuration options. 
* Users do not have to care about generics or ports you do not use. Any optional configuration options or ports come with a default value - if you do not have a specific need, you can just omit those and a common default value is used.
* One entity for one thing. Many open source HDL libraries provide multiple entities for the same thing with different implementations. For users it often is difficult to sort out which one to use. *Open Logic* instead provides only one entity with optional generics to achieve the same thing - unless users do want to optimize details, they don't have to care about those details.
* All blocks come with proper markdown documentation. You can easily look up if there is a component that fits your needs, how it is implemented and how you can use it.

### Pure VHDL

*Open Logic* does not rely on vendor specific code (e.g. primitives) and can be compiled to very FPGA. Code is written with different technologies in mind (e.g. using read-before-write or write-before-read blockRAM, containing synthesis attributes for different tools) and hence works efficiently on all devices available and is known to be portable to future device families. Portability to new device families in general does not need any update on the *Open Logic* library.

Thanks to the *pure VHDL* philosophy, *Open Logic* simulates fast and is fully supported by the open-source GHDL simulator. This is crucial for an open-source project because it allows participating on the development at zero tool-cost.

## How to Contribute

Of course you are more than welcome to contribute to the project.

The easiest way of doing so, is by simply using *Open Logic* - and report any issues you find. That may be an idea for a new feature, a bug or simply unclear documentation. Any feedback is appreciated and will help improving the usability of *Open Logic*.

If you want to contribute code, ideally you fork to your own GitHub account and hand in your changes as Pull-Request. You are welcome to discuss your ideas beforehand with (ideally as an issue in GitHub) - this might shorten the path to get your code accepted in *Open Logic*.

## Origin of the Project

The *Open Logic* project is based on the [psi_common](https://github.com/paulscherrerinstitute/psi_common/tree/57aa85217e727b5fbddf8f000b270ab77602b03e) library provided by Paul Scherrer Institute. I would like to give credits to the authors of this library, especially Benoit Stef, who maintained the project after I left PSI.

I decided to create *Open Logic* instead of more actively working on the PSI libraries for the following reasons:

* I want to build a true community project which is not owned by one institution (and clearly labeled as such).
* I want full freedom of applying non-backwards compatible changes where required to improve quality.
* I want full freedom to revise any conceptual decisions I do not (anymore) agree with.

For users switching from *psi_common* to *Open Logic* there is a [Porting Guide](./doc/PsiCommonPorting.md), which describes the correspondences between the two libraries.
<|MERGE_RESOLUTION|>--- conflicted
+++ resolved
@@ -42,13 +42,8 @@
   * **It's strongly suggested that every user quickly reads through this**
 
 * Tutorials
-<<<<<<< HEAD
-  * [Vivado Tutorial](./doc/tutorials/VivadoTutorial.md)
+  * [Vivado Tutorial](./doc/tutorials/VivadoTutorial.md) - for VHDL and System Verilog
   * [Quartus Tutorial](./doc/tutorials/QuartusTutorial.md) - for VHDL and System Verilog
-=======
-  * [Vivado Tutorial](./doc/tutorials/VivadoTutorial.md) - for VHDL and System Verilog
->>>>>>> e6d0a9ff
-
 
 ## Project Philosophy
 
