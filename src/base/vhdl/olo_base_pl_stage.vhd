--- conflicted
+++ resolved
@@ -238,47 +238,33 @@
         signal DataReg : std_logic_vector(Width_g-1 downto 0);
 
         -- Synthesis attributes AMD (Vivado)
-        attribute SHREG_EXTRACT : string;
-        attribute SHREG_EXTRACT of VldReg : signal is "no";
-        attribute SHREG_EXTRACT of DataReg : signal is "no";
+        attribute shreg_extract : string;
+        attribute shreg_extract of VldReg : signal is "no";
+        attribute shreg_extract of DataReg : signal is "no";
 
         -- Synthesis attributes AMD (Vivado) and Efinix (Efinity)
-        attribute SYN_SRLSTYLE : string;
-        attribute SYN_SRLSTYLE of VldReg : signal is "registers";
-        attribute SYN_SRLSTYLE of DataReg : signal is "registers";
-
-<<<<<<< HEAD
-        -- Synthesis attributes Efinix (Efinity)
-        attribute SYN_PRESERVE : boolean;
-        attribute SYN_PRESERVE of VldReg : signal is true;
-        attribute SYN_PRESERVE of DataReg : signal is true;
-
-=======
->>>>>>> 72122183
+        attribute syn_srlstyle : string;
+        attribute syn_srlstyle of VldReg : signal is "registers";
+        attribute syn_srlstyle of DataReg : signal is "registers";
+
         -- Synthesis attributes Altera (Quartus)
-        attribute DONT_MERGE : boolean;
-        attribute DONT_MERGE of VldReg : signal is true;
-        attribute DONT_MERGE of DataReg : signal is true;
-
-<<<<<<< HEAD
-        attribute PRESERVE : boolean;
-        attribute PRESERVE of VldReg : signal is true;
-        attribute PRESERVE of DataReg : signal is true;
-=======
+        attribute dont_merge : boolean;
+        attribute dont_merge of VldReg : signal is true;
+        attribute dont_merge of DataReg : signal is true;
+
         attribute preserve : boolean;
         attribute preserve of VldReg : signal is true;
-        attribute preserve of DataReg : signal is true;     
-        
+        attribute preserve of DataReg : signal is true;
+
         -- Synchthesis attributes for Synopsis (Lattice, Microchip, Efinity)
         attribute syn_keep : boolean;
         attribute syn_keep of VldReg : signal is true;
-        attribute syn_keep of DataReg : signal is true;   
+        attribute syn_keep of DataReg : signal is true;
 
         attribute syn_preserve : boolean;
         attribute syn_preserve of VldReg : signal is true;
-        attribute syn_preserve of DataReg : signal is true;     
-
->>>>>>> 72122183
+        attribute syn_preserve of DataReg : signal is true;
+
     begin
 
         p_stg : process (Clk) is
