---------------------------------------------------------------------------------------------------
-- Copyright (c) 2018 by Paul Scherrer Institute, Switzerland
-- Copyright (c) 2024 by Oliver Bründler
-- All rights reserved.
-- Authors: Oliver Bruendler
---------------------------------------------------------------------------------------------------

---------------------------------------------------------------------------------------------------
-- Description
---------------------------------------------------------------------------------------------------
-- This is a very basic clock crossing that allows to clock-cross resets. It
-- does assert reset on the other clock domain immediately and de-asserts the
-- reset synchronously to the corresponding clock.
-- The reset is clock-crossed in both directions

---------------------------------------------------------------------------------------------------
-- Libraries
---------------------------------------------------------------------------------------------------
library ieee;
    use ieee.std_logic_1164.all;
    use ieee.numeric_std.all;

---------------------------------------------------------------------------------------------------
-- Entity
---------------------------------------------------------------------------------------------------
entity olo_base_cc_reset is
    port (
        A_Clk       : in    std_logic;
        A_RstIn     : in    std_logic := '0';
        A_RstOut    : out   std_logic;
        B_Clk       : in    std_logic;
        B_RstIn     : in    std_logic := '0';
        B_RstOut    : out   std_logic
    );
end entity;

---------------------------------------------------------------------------------------------------
-- Architecture
---------------------------------------------------------------------------------------------------
architecture struct of olo_base_cc_reset is

    -- Domain A signals
    signal RstALatch  : std_logic                    := '1';
    signal RstRqstB2A : std_logic_vector(2 downto 0) := (others => '0');
    signal RstAckB2A  : std_logic; -- std_logic_vector(2 downto 0) := (others => '0');

    -- Domain B signals
<<<<<<< HEAD
    signal RstBLatch  : std_logic                    := '1';
    signal RstRqstA2B : std_logic_vector(2 downto 0) := (others => '0');
    signal RstAckA2B  : std_logic; -- std_logic_vector(2 downto 0) := (others => '0');

    -- Synthesis attributes AMD (Vivado)
    attribute SHREG_EXTRACT : string;
    attribute SHREG_EXTRACT of RstRqstB2A : signal is "no";
    attribute SHREG_EXTRACT of RstAckB2A  : signal is "no";
    attribute SHREG_EXTRACT of RstRqstA2B : signal is "no";
    attribute SHREG_EXTRACT of RstAckA2B  : signal is "no";

    -- Synthesis attributes AMD (Vivado) and Efinix (Efinity)
    attribute SYN_SRLSTYLE : string;
    attribute SYN_SRLSTYLE of RstRqstB2A : signal is "registers";
    attribute SYN_SRLSTYLE of RstAckB2A  : signal is "registers";
    attribute SYN_SRLSTYLE of RstRqstA2B : signal is "registers";
    attribute SYN_SRLSTYLE of RstAckA2B  : signal is "registers";

    attribute ASYNC_REG : boolean;
    attribute ASYNC_REG of RstRqstB2A : signal is true;
    attribute ASYNC_REG of RstAckB2A  : signal is true;
    attribute ASYNC_REG of RstRqstA2B : signal is true;
    attribute ASYNC_REG of RstAckA2B  : signal is true;

    -- Synthesis attributes Altera (Quartus)
    attribute DONT_MERGE : boolean;
    attribute DONT_MERGE of RstRqstB2A : signal is true;
    attribute DONT_MERGE of RstAckB2A  : signal is true;
    attribute DONT_MERGE of RstRqstA2B : signal is true;
    attribute DONT_MERGE of RstAckA2B  : signal is true;

    attribute PRESERVE : boolean;
    attribute PRESERVE of RstRqstB2A : signal is true;
    attribute PRESERVE of RstAckB2A  : signal is true;
    attribute PRESERVE of RstRqstA2B : signal is true;
    attribute PRESERVE of RstAckA2B  : signal is true;

begin

=======
    signal RstBLatch   : std_logic := '1';
    signal RstRqstA2B  : std_logic_vector(2 downto 0) := (others => '0');
    signal RstAckA2B   : std_logic; --std_logic_vector(2 downto 0) := (others => '0');

   -- Synthesis attributes AMD (Vivado)
   attribute shreg_extract : string;
   attribute shreg_extract of RstRqstB2A : signal is "no";
   attribute shreg_extract of RstAckB2A : signal is "no";
   attribute shreg_extract of RstRqstA2B : signal is "no";
   attribute shreg_extract of RstAckA2B : signal is "no";

   -- Synthesis attributes AMD (Vivado) and Efinix (Efinity)
   attribute syn_srlstyle : string;
   attribute syn_srlstyle of RstRqstB2A : signal is "registers";
   attribute syn_srlstyle of RstAckB2A : signal is "registers";
   attribute syn_srlstyle of RstRqstA2B : signal is "registers";
   attribute syn_srlstyle of RstAckA2B : signal is "registers";

   attribute async_reg : boolean;
   attribute async_reg of RstRqstB2A : signal is true;
   attribute async_reg of RstAckB2A : signal is true;
   attribute async_reg of RstRqstA2B : signal is true;
   attribute async_reg of RstAckA2B : signal is true;

   -- Synthesis attributes Altera (Quartus)
   attribute dont_merge : boolean;
   attribute dont_merge of RstRqstB2A : signal is true;
   attribute dont_merge of RstAckB2A : signal is true;   
   attribute dont_merge of RstRqstA2B : signal is true;
   attribute dont_merge of RstAckA2B : signal is true;  

   attribute preserve : boolean;
   attribute preserve of RstRqstB2A : signal is true;
   attribute preserve of RstAckB2A : signal is true;   
   attribute preserve of RstRqstA2B : signal is true;
   attribute preserve of RstAckA2B : signal is true;   

   -- Synchthesis attributes for Synopsis (Lattice, Microchip)
   attribute syn_keep : boolean;
   attribute syn_keep of RstRqstB2A : signal is true;
   attribute syn_keep of RstAckB2A : signal is true;   
   attribute syn_keep of RstRqstA2B : signal is true;
   attribute syn_keep of RstAckA2B : signal is true;  

   attribute syn_preserve : boolean;
   attribute syn_preserve of RstRqstB2A : signal is true;
   attribute syn_preserve of RstAckB2A : signal is true;   
   attribute syn_preserve of RstRqstA2B : signal is true;
   attribute syn_preserve of RstAckA2B : signal is true;  
  
  
  begin
  
>>>>>>> 72122183
    -- Domain A
    p_a_rst_sync : process (A_Clk, RstBLatch) is
    begin
        if RstBLatch = '1' then
            RstRqstB2A <= (others => '1');
        elsif rising_edge(A_Clk) then
            RstRqstB2A <= RstRqstB2A(RstRqstB2A'left - 1 downto 0) & '0';
        end if;
    end process;

    p_a_rst : process (A_Clk) is
    begin
        if rising_edge(A_Clk) then
            -- RstAckB2A <= RstAckB2A(RstAckB2A'left - 1 downto 0) & RstRqstA2B(RstRqstA2B'left);
            -- Latch reset when it occurs
            if A_RstIn = '1' then
                RstALatch <= '1';
            -- Remove reset only when reset of B side was asserted for at least one clock cycle
            elsif RstAckB2A = '1' then
                RstALatch <= '0';
            end if;
        end if;
    end process;

    A_RstOut <= RstALatch or RstRqstB2A(RstRqstB2A'left);

    -- Domain B
    p_b_rst_sync : process (B_Clk, RstALatch) is
    begin
        if RstALatch = '1' then
            RstRqstA2B <= (others => '1');
        elsif rising_edge(B_Clk) then
            RstRqstA2B <= RstRqstA2B(RstRqstA2B'left - 1 downto 0) & '0';
        end if;
    end process;

    p_b_rst : process (B_Clk) is
    begin
        if rising_edge(B_Clk) then
            -- RstAckA2B <= RstAckA2B(RstAckA2B'left - 1 downto 0) & RstRqstB2A(RstRqstB2A'left);
            -- Latch reset when it occurs
            if B_RstIn = '1' then
                RstBLatch <= '1';
            -- Remove reset only when reset of B side was asserted for at least one clock cycle
            elsif RstAckA2B = '1' then
                RstBLatch <= '0';
            end if;
        end if;
    end process;

    B_RstOut <= RstBLatch or RstRqstA2B(RstRqstA2B'left);

    -- Ack Crossing
    i_ackb2a : entity work.olo_base_cc_bits
        generic map (
            Width_g => 1
        )
        port map (
            -- Input clock domain
            In_Clk      => B_Clk,
            In_Rst      => '0',
            In_Data(0)  => RstRqstA2B(RstRqstA2B'left),
            -- Output clock domain
            Out_Clk     => A_Clk,
            Out_Rst     => '0',
            Out_Data(0) => RstAckB2A
        );

    i_acka2b : entity work.olo_base_cc_bits
        generic map (
            Width_g => 1
        )
        port map (
            -- Input clock domain
            In_Clk      => A_Clk,
            In_Rst      => '0',
            In_Data(0)  => RstRqstB2A(RstRqstA2B'left),
            -- Output clock domain
            Out_Clk     => B_Clk,
            Out_Rst     => '0',
            Out_Data(0) => RstAckA2B
        );

end architecture;

<|MERGE_RESOLUTION|>--- conflicted
+++ resolved
@@ -42,104 +42,61 @@
     -- Domain A signals
     signal RstALatch  : std_logic                    := '1';
     signal RstRqstB2A : std_logic_vector(2 downto 0) := (others => '0');
-    signal RstAckB2A  : std_logic; -- std_logic_vector(2 downto 0) := (others => '0');
+    signal RstAckB2A  : std_logic;
 
     -- Domain B signals
-<<<<<<< HEAD
     signal RstBLatch  : std_logic                    := '1';
     signal RstRqstA2B : std_logic_vector(2 downto 0) := (others => '0');
-    signal RstAckA2B  : std_logic; -- std_logic_vector(2 downto 0) := (others => '0');
+    signal RstAckA2B  : std_logic;
 
     -- Synthesis attributes AMD (Vivado)
-    attribute SHREG_EXTRACT : string;
-    attribute SHREG_EXTRACT of RstRqstB2A : signal is "no";
-    attribute SHREG_EXTRACT of RstAckB2A  : signal is "no";
-    attribute SHREG_EXTRACT of RstRqstA2B : signal is "no";
-    attribute SHREG_EXTRACT of RstAckA2B  : signal is "no";
+    attribute shreg_extract : string;
+    attribute shreg_extract of RstRqstB2A : signal is "no";
+    attribute shreg_extract of RstAckB2A  : signal is "no";
+    attribute shreg_extract of RstRqstA2B : signal is "no";
+    attribute shreg_extract of RstAckA2B  : signal is "no";
 
     -- Synthesis attributes AMD (Vivado) and Efinix (Efinity)
-    attribute SYN_SRLSTYLE : string;
-    attribute SYN_SRLSTYLE of RstRqstB2A : signal is "registers";
-    attribute SYN_SRLSTYLE of RstAckB2A  : signal is "registers";
-    attribute SYN_SRLSTYLE of RstRqstA2B : signal is "registers";
-    attribute SYN_SRLSTYLE of RstAckA2B  : signal is "registers";
+    attribute syn_srlstyle : string;
+    attribute syn_srlstyle of RstRqstB2A : signal is "registers";
+    attribute syn_srlstyle of RstAckB2A  : signal is "registers";
+    attribute syn_srlstyle of RstRqstA2B : signal is "registers";
+    attribute syn_srlstyle of RstAckA2B  : signal is "registers";
 
-    attribute ASYNC_REG : boolean;
-    attribute ASYNC_REG of RstRqstB2A : signal is true;
-    attribute ASYNC_REG of RstAckB2A  : signal is true;
-    attribute ASYNC_REG of RstRqstA2B : signal is true;
-    attribute ASYNC_REG of RstAckA2B  : signal is true;
+    attribute async_reg : boolean;
+    attribute async_reg of RstRqstB2A : signal is true;
+    attribute async_reg of RstAckB2A  : signal is true;
+    attribute async_reg of RstRqstA2B : signal is true;
+    attribute async_reg of RstAckA2B  : signal is true;
 
     -- Synthesis attributes Altera (Quartus)
-    attribute DONT_MERGE : boolean;
-    attribute DONT_MERGE of RstRqstB2A : signal is true;
-    attribute DONT_MERGE of RstAckB2A  : signal is true;
-    attribute DONT_MERGE of RstRqstA2B : signal is true;
-    attribute DONT_MERGE of RstAckA2B  : signal is true;
+    attribute dont_merge : boolean;
+    attribute dont_merge of RstRqstB2A : signal is true;
+    attribute dont_merge of RstAckB2A  : signal is true;
+    attribute dont_merge of RstRqstA2B : signal is true;
+    attribute dont_merge of RstAckA2B  : signal is true;
 
-    attribute PRESERVE : boolean;
-    attribute PRESERVE of RstRqstB2A : signal is true;
-    attribute PRESERVE of RstAckB2A  : signal is true;
-    attribute PRESERVE of RstRqstA2B : signal is true;
-    attribute PRESERVE of RstAckA2B  : signal is true;
+    attribute preserve : boolean;
+    attribute preserve of RstRqstB2A : signal is true;
+    attribute preserve of RstAckB2A  : signal is true;
+    attribute preserve of RstRqstA2B : signal is true;
+    attribute preserve of RstAckA2B  : signal is true;
+
+    -- Synchthesis attributes for Synopsis (Lattice, Microchip)
+    attribute syn_keep : boolean;
+    attribute syn_keep of RstRqstB2A : signal is true;
+    attribute syn_keep of RstAckB2A  : signal is true;
+    attribute syn_keep of RstRqstA2B : signal is true;
+    attribute syn_keep of RstAckA2B  : signal is true;
+
+    attribute syn_preserve : boolean;
+    attribute syn_preserve of RstRqstB2A : signal is true;
+    attribute syn_preserve of RstAckB2A  : signal is true;
+    attribute syn_preserve of RstRqstA2B : signal is true;
+    attribute syn_preserve of RstAckA2B  : signal is true;
 
 begin
 
-=======
-    signal RstBLatch   : std_logic := '1';
-    signal RstRqstA2B  : std_logic_vector(2 downto 0) := (others => '0');
-    signal RstAckA2B   : std_logic; --std_logic_vector(2 downto 0) := (others => '0');
-
-   -- Synthesis attributes AMD (Vivado)
-   attribute shreg_extract : string;
-   attribute shreg_extract of RstRqstB2A : signal is "no";
-   attribute shreg_extract of RstAckB2A : signal is "no";
-   attribute shreg_extract of RstRqstA2B : signal is "no";
-   attribute shreg_extract of RstAckA2B : signal is "no";
-
-   -- Synthesis attributes AMD (Vivado) and Efinix (Efinity)
-   attribute syn_srlstyle : string;
-   attribute syn_srlstyle of RstRqstB2A : signal is "registers";
-   attribute syn_srlstyle of RstAckB2A : signal is "registers";
-   attribute syn_srlstyle of RstRqstA2B : signal is "registers";
-   attribute syn_srlstyle of RstAckA2B : signal is "registers";
-
-   attribute async_reg : boolean;
-   attribute async_reg of RstRqstB2A : signal is true;
-   attribute async_reg of RstAckB2A : signal is true;
-   attribute async_reg of RstRqstA2B : signal is true;
-   attribute async_reg of RstAckA2B : signal is true;
-
-   -- Synthesis attributes Altera (Quartus)
-   attribute dont_merge : boolean;
-   attribute dont_merge of RstRqstB2A : signal is true;
-   attribute dont_merge of RstAckB2A : signal is true;   
-   attribute dont_merge of RstRqstA2B : signal is true;
-   attribute dont_merge of RstAckA2B : signal is true;  
-
-   attribute preserve : boolean;
-   attribute preserve of RstRqstB2A : signal is true;
-   attribute preserve of RstAckB2A : signal is true;   
-   attribute preserve of RstRqstA2B : signal is true;
-   attribute preserve of RstAckA2B : signal is true;   
-
-   -- Synchthesis attributes for Synopsis (Lattice, Microchip)
-   attribute syn_keep : boolean;
-   attribute syn_keep of RstRqstB2A : signal is true;
-   attribute syn_keep of RstAckB2A : signal is true;   
-   attribute syn_keep of RstRqstA2B : signal is true;
-   attribute syn_keep of RstAckA2B : signal is true;  
-
-   attribute syn_preserve : boolean;
-   attribute syn_preserve of RstRqstB2A : signal is true;
-   attribute syn_preserve of RstAckB2A : signal is true;   
-   attribute syn_preserve of RstRqstA2B : signal is true;
-   attribute syn_preserve of RstAckA2B : signal is true;  
-  
-  
-  begin
-  
->>>>>>> 72122183
     -- Domain A
     p_a_rst_sync : process (A_Clk, RstBLatch) is
     begin
@@ -153,7 +110,6 @@
     p_a_rst : process (A_Clk) is
     begin
         if rising_edge(A_Clk) then
-            -- RstAckB2A <= RstAckB2A(RstAckB2A'left - 1 downto 0) & RstRqstA2B(RstRqstA2B'left);
             -- Latch reset when it occurs
             if A_RstIn = '1' then
                 RstALatch <= '1';
@@ -179,7 +135,6 @@
     p_b_rst : process (B_Clk) is
     begin
         if rising_edge(B_Clk) then
-            -- RstAckA2B <= RstAckA2B(RstAckA2B'left - 1 downto 0) & RstRqstB2A(RstRqstB2A'left);
             -- Latch reset when it occurs
             if B_RstIn = '1' then
                 RstBLatch <= '1';
