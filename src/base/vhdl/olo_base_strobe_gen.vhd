--- conflicted
+++ resolved
@@ -76,11 +76,7 @@
         report "olo_base_strobe_gen - FreqClkHz_g / FreqStrobeHz_g must be <= 2'147'483'000"
         severity failure;
 
-<<<<<<< HEAD
-    p_strobe : process (all) is
-=======
     p_strobe : process (Clk) is
->>>>>>> 42aa94ce
     begin
         if rising_edge(Clk) then
             -- Sync
