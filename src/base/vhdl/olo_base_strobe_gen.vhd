--- conflicted
+++ resolved
@@ -66,7 +66,6 @@
 
 begin
 
-<<<<<<< HEAD
     -- Fractional mode is only lsupported for a factor < 1'000'000 between FreqClkHz_g and FreqStrobeHz_g
     assert not (FractionalMode_g and (FreqClkHz_g / FreqStrobeHz_g >= 1.0e6))
         report "olo_base_strobe_gen - Fractional mode is only supported for FreqClkHz_g < 1'000'000 x FreqStrobeHz_g"
@@ -77,10 +76,7 @@
         report "olo_base_strobe_gen - FreqClkHz_g / FreqStrobeHz_g must be <= 2'147'483'000"
         severity failure;
 
-    p_strobe : process (all) is
-=======
     p_strobe : process (Clk) is
->>>>>>> a53d4975
     begin
         if rising_edge(Clk) then
             -- Sync
