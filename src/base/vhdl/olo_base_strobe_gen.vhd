--- conflicted
+++ resolved
@@ -19,21 +19,17 @@
     use ieee.numeric_std.all;
     use ieee.math_real.all;
 
-<<<<<<< HEAD
----------------------------------------------------------------------------------------------------
-=======
 library work;
     use work.olo_base_pkg_math.all;
 
-------------------------------------------------------------------------------
->>>>>>> 72122183
+---------------------------------------------------------------------------------------------------
 -- Entity Declaration
 ---------------------------------------------------------------------------------------------------
 entity olo_base_strobe_gen is
-<<<<<<< HEAD
     generic (
-        FreqClkHz_g    : real;
-        FreqStrobeHz_g : real
+        FreqClkHz_g      : real;
+        FreqStrobeHz_g   : real;
+        FractionalMode_g : boolean := false
     );
     port (
         Clk         : in    std_logic;
@@ -42,78 +38,50 @@
         Out_Valid   : out   std_logic;
         Out_Ready   : in    std_logic := '1'
     );
-=======
-    generic(
-        FreqClkHz_g      : real; 
-        FreqStrobeHz_g   : real;
-        FractionalMode_g : boolean := false
-    ); 
-    port (   
-        Clk         : in  std_logic;  
-        Rst         : in  std_logic;       
-        In_Sync     : in  std_logic     := '0';
-        Out_Valid   : out std_logic;
-        Out_Ready   : in  std_logic     := '1'
-    );      
->>>>>>> 72122183
 end entity;
 
 ---------------------------------------------------------------------------------------------------
 -- Architecture Declaration
 ---------------------------------------------------------------------------------------------------
 architecture rtl of olo_base_strobe_gen is
-<<<<<<< HEAD
 
-    constant Ratio_c : integer                      := integer(round(FreqClkHz_g / FreqStrobeHz_g));
-    signal Count     : integer range 0 to Ratio_c-1 := 0;
-=======
     -- Counter Period
-    constant PeriodCountsFractional_c : integer                      := integer(round(FreqClkHz_g*100.0 / FreqStrobeHz_g));
-    constant PeriodCountsInteger_c    : integer                      := integer(round(FreqClkHz_g / FreqStrobeHz_g));
-    constant PeriodCounts_c           : integer                      := choose(FractionalMode_g, PeriodCountsFractional_c, PeriodCountsInteger_c);
+    constant PeriodCountsFractional_c : integer := integer(round(FreqClkHz_g*100.0 / FreqStrobeHz_g));
+    constant PeriodCountsInteger_c    : integer := integer(round(FreqClkHz_g / FreqStrobeHz_g));
+    constant PeriodCounts_c           : integer := choose(FractionalMode_g, PeriodCountsFractional_c, PeriodCountsInteger_c);
+
     -- Fractional mode increments by 100 every cycle
-    constant Increment_c              : integer                      := choose(FractionalMode_g, 100, 1);
-    constant WrapBorder               : integer                      := PeriodCounts_c - Increment_c;
+    constant Increment_c  : integer := choose(FractionalMode_g, 100, 1);
+    constant WrapBorder_c : integer := PeriodCounts_c - Increment_c;
+
     -- Signal Declarations
-    signal Count     : integer range 0 to PeriodCounts_c-1 := 0;
->>>>>>> 72122183
-    signal SyncLast  : std_logic                    := '0';
+    signal Count    : integer range 0 to PeriodCounts_c-1 := 0;
+    signal SyncLast : std_logic                           := '0';
 
 begin
 
     p_strobe : process (Clk) is
     begin
         if rising_edge(Clk) then
-<<<<<<< HEAD
-            -- Normal Operation
-            if (Count = Ratio_c - 1) or ((In_Sync = '1') and (SyncLast = '0')) then
-                Out_Valid <= '1';
-                Count     <= 0;
-=======
             -- Sync
             if (In_Sync = '1') and (SyncLast = '0') then
-                Count <= 0;
-                Out_Valid   <= '1';
+                Count     <= 0;
+                Out_Valid <= '1';
             -- Wraparound
-            elsif Count >= WrapBorder then
-                Out_Valid   <= '1';
+            elsif Count >= WrapBorder_c then
+                Out_Valid <= '1';
                 if FractionalMode_g then
-                    Count   <= Count - WrapBorder;
+                    Count <= Count - WrapBorder_c;
                 else
-                    Count   <= 0;
+                    Count <= 0;
                 end if;
             -- Increment
->>>>>>> 72122183
             else
                 -- Keep Out_Valid asserted until Out_Ready is asserted as well
                 if Out_Ready = '1' then
                     Out_Valid <= '0';
                 end if;
-<<<<<<< HEAD
-                Count <= Count + 1;
-=======
-                Count  <= Count + Increment_c;
->>>>>>> 72122183
+                Count <= Count + Increment_c;
             end if;
             SyncLast <= In_Sync;
 
