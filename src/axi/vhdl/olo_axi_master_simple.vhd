--- conflicted
+++ resolved
@@ -268,14 +268,7 @@
     end process;
 
     -- *** Combinatorial Process ***
-<<<<<<< HEAD
-    p_comb : process (r, M_Axi_AwReady, M_Axi_BValid, M_Axi_BResp, WrDataFifoORdy, WrDataFifoOVld, WrTransFifoOutVld,
-                      WrTransFifoBeats, WrRespIsLast, CmdWr_Addr, CmdWr_Size, CmdWr_LowLat, CmdWr_Valid,
-                      Wr_Valid, WrData_Rdy_I, M_Axi_ArReady, RdRespIsLast, RdRespLast, CmdRd_Addr,
-                      CmdRd_Size, CmdRd_LowLat, CmdRd_Valid, Rd_Ready, RdDat_Vld_I, M_Axi_RResp) is
-=======
     p_comb : process (all) is
->>>>>>> f2ad9803
         variable v               : TwoProcess_r;
         variable WrMax4kBeats_v  : unsigned(13 - UnusedAddrBits_c downto 0);
         variable RdMax4kBeats_v  : unsigned(13 - UnusedAddrBits_c downto 0);
