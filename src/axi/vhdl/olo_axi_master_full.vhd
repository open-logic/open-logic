--- conflicted
+++ resolved
@@ -246,14 +246,7 @@
         severity failure;
 
     -- *** Combinatorial Process ***
-<<<<<<< HEAD
-    p_comb : process (r,
-                      CmdWr_Addr, CmdWr_Size, CmdWr_Valid, CmdWr_LowLat, CmdRd_Addr, CmdRd_Size, CmdRd_Valid, CmdRd_LowLat,
-                      AxiWrCmd_Rdy, AxiWrDat_Rdy, AxiRdCmd_Rdy, AxiRdDat_Vld, AxiRdDat_Data, AxiRdDat_Last,
-                      WrWconv_Rdy, WrPl_Vld, WrData_Vld, WrData_Data, WrData_Last, WrData_We, RdPl_Rdy) is
-=======
     p_comb : process (all) is
->>>>>>> f2ad9803
         variable v              : TwoProcess_r;
         variable WriteBe_v      : std_logic_vector(AxiBytes_c - 1 downto 0);
         variable RdAlignReady_v : std_logic;
