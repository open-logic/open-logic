--- conflicted
+++ resolved
@@ -96,29 +96,22 @@
     signal SpiMiso_i : std_logic;
 
     -- Synthesis attributes Altera (Quartus)
-    attribute DONT_MERGE : boolean;
-    attribute DONT_MERGE of SpiMiso_i : signal is true;
-    attribute PRESERVE : boolean;
-    attribute PRESERVE of SpiMiso_i   : signal is true;
+    attribute dont_merge : boolean;
+    attribute dont_merge of SpiMiso_i : signal is true;
+    attribute preserve : boolean;
+    attribute preserve of SpiMiso_i   : signal is true;
 
     -- Synthesis attributes for AMD (Vivado)
-    attribute KEEP : string;
-    attribute KEEP of SpiMiso_i       : signal is "TRUE";
-    attribute DONT_TOUCH : string;
-    attribute DONT_TOUCH of SpiMiso_i : signal is "TRUE";
-
-<<<<<<< HEAD
-    -- Synthesis attributes for Efnix (Efinity)
-    attribute SYN_KEEP : boolean;
-    attribute SYN_KEEP of SpiMiso_i : signal is true;
-
-=======
+    attribute keep : string;
+    attribute keep of SpiMiso_i       : signal is "TRUE";
+    attribute dont_touch : string;
+    attribute dont_touch of SpiMiso_i : signal is "TRUE";
+
     -- Efinix RAM implementation attributes
     -- Same attribute works for Synplify (Lattice, Microchip)
     attribute syn_keep : boolean;
     attribute syn_keep of SpiMiso_i : signal is true;
-    
->>>>>>> 72122183
+
     -- *** Functions and procedures ***
     function getClockLevel (ClkActive : boolean) return std_logic is
     begin
