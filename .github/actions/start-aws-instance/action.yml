name: Start AWS Instance Action
description: 'Starts an AWS EC2 instance if not running already'

inputs:
  region:
    description: 'AWS region where the instance is located'
    required: true
  aws_access_key_id:
    description: 'AWS Access Key ID'
    required: true
  aws_secret_access_key:
    description: 'AWS Secret Access Key'
    required: true
  aws_build_ami_id:
    description: 'AMI ID for the AWS instance'
    required: true

runs:
  using: 'composite'
  steps:
    # Installing AWS CLI is not required (pre-installed in the GitHub Actions environment)
    # Start EC2 instance safely
    - name: Start EC2 instance
      shell: bash
      env:
        AWS_DEFAULT_REGION: ${{ inputs.region }}
        AWS_SECRET_ACCESS_KEY: ${{ inputs.aws_secret_access_key }}
<<<<<<< HEAD
        AWS_ACCESS_KEY_ID: ${{ inputs.aws_access_key_id }}  
      run: |
        INSTANCE_ID=${{ inputs.instance_id }}
        INSTANCE_STATE=$(aws ec2 describe-instances --instance-ids $INSTANCE_ID --query "Reservations[0].Instances[0].State.Name" --output text)
        
        echo "Current instance state: $INSTANCE_STATE"
        
        if [ "$INSTANCE_STATE" == "running" ]; then
          echo "Instance is already running. No action needed."
        elif [ "$INSTANCE_STATE" == "stopped" ]; then
          echo "Instance is stopped. Starting it now..."
          aws ec2 start-instances --instance-ids $INSTANCE_ID
          aws ec2 wait instance-running --instance-ids $INSTANCE_ID
          echo "Instance is now running."
        elif [ "$INSTANCE_STATE" == "pending" ]; then
          echo "Instance is in the 'pending' state. Waiting until it is running..."
          aws ec2 wait instance-running --instance-ids $INSTANCE_ID
          echo "Instance is now running."
        else
          echo "Instance is in state '$INSTANCE_STATE'. Waiting until it can be started..."
          aws ec2 wait instance-stopped --instance-ids $INSTANCE_ID
          echo "Instance is now stopped. Starting it..."
          aws ec2 start-instances --instance-ids $INSTANCE_ID
          aws ec2 wait instance-running --instance-ids $INSTANCE_ID
          echo "Instance is now running."
        fi
    # Wait until the instance is running
    - name: Wait for instance to be running
      shell: bash
      env:
        AWS_DEFAULT_REGION: ${{ inputs.region }}
        AWS_SECRET_ACCESS_KEY: ${{ inputs.aws_secret_access_key }}
        AWS_ACCESS_KEY_ID: ${{ inputs.aws_access_key_id }}   
=======
        AWS_ACCESS_KEY_ID: ${{ inputs.aws_access_key_id }}
>>>>>>> 0320466a
      run: |
        cd ./.github/actions/start-aws-instance
        source ./create_instance.sh ${{ inputs.aws_build_ami_id }}

<|MERGE_RESOLUTION|>--- conflicted
+++ resolved
@@ -25,43 +25,7 @@
       env:
         AWS_DEFAULT_REGION: ${{ inputs.region }}
         AWS_SECRET_ACCESS_KEY: ${{ inputs.aws_secret_access_key }}
-<<<<<<< HEAD
-        AWS_ACCESS_KEY_ID: ${{ inputs.aws_access_key_id }}  
-      run: |
-        INSTANCE_ID=${{ inputs.instance_id }}
-        INSTANCE_STATE=$(aws ec2 describe-instances --instance-ids $INSTANCE_ID --query "Reservations[0].Instances[0].State.Name" --output text)
-        
-        echo "Current instance state: $INSTANCE_STATE"
-        
-        if [ "$INSTANCE_STATE" == "running" ]; then
-          echo "Instance is already running. No action needed."
-        elif [ "$INSTANCE_STATE" == "stopped" ]; then
-          echo "Instance is stopped. Starting it now..."
-          aws ec2 start-instances --instance-ids $INSTANCE_ID
-          aws ec2 wait instance-running --instance-ids $INSTANCE_ID
-          echo "Instance is now running."
-        elif [ "$INSTANCE_STATE" == "pending" ]; then
-          echo "Instance is in the 'pending' state. Waiting until it is running..."
-          aws ec2 wait instance-running --instance-ids $INSTANCE_ID
-          echo "Instance is now running."
-        else
-          echo "Instance is in state '$INSTANCE_STATE'. Waiting until it can be started..."
-          aws ec2 wait instance-stopped --instance-ids $INSTANCE_ID
-          echo "Instance is now stopped. Starting it..."
-          aws ec2 start-instances --instance-ids $INSTANCE_ID
-          aws ec2 wait instance-running --instance-ids $INSTANCE_ID
-          echo "Instance is now running."
-        fi
-    # Wait until the instance is running
-    - name: Wait for instance to be running
-      shell: bash
-      env:
-        AWS_DEFAULT_REGION: ${{ inputs.region }}
-        AWS_SECRET_ACCESS_KEY: ${{ inputs.aws_secret_access_key }}
-        AWS_ACCESS_KEY_ID: ${{ inputs.aws_access_key_id }}   
-=======
         AWS_ACCESS_KEY_ID: ${{ inputs.aws_access_key_id }}
->>>>>>> 0320466a
       run: |
         cd ./.github/actions/start-aws-instance
         source ./create_instance.sh ${{ inputs.aws_build_ami_id }}
