--- conflicted
+++ resolved
@@ -148,11 +148,6 @@
                                 'RandomStall_g': RandomStall, 'RamBehavior_g': RamBehav})
 
 #DelayCfg TB
-<<<<<<< HEAD
-delay_cfg_tb = 'olo_base_delay_Cfg_tb'
-=======
-delay_cfg_tb = 'olo_base_delay_cfg_tb'
->>>>>>> f01c35d1
 tb = olo_tb.test_bench(delay_cfg_tb)
 for SupportZero in [True, False]:
     for RamBehav in ["RBW", "WBR"]:
@@ -161,9 +156,7 @@
         tb.add_config(name=f'SZ={SupportZero}-Rnd={RandomStall}-B={RamBehav}',
               generics={'SupportZero_g': SupportZero, 'RandomStall_g': RandomStall, 'RamBehavior_g': RamBehav})
 
-<<<<<<< HEAD
-
-=======
+
 #Dynamic Shift TB
 dyn_sft_tb = 'olo_base_dyn_sft_tb'
 tb = olo_tb.test_bench(dyn_sft_tb)
@@ -186,7 +179,6 @@
     tb.add_config(name=f'L={Latency}', generics={'Latency_g': Latency})
 arb_rr_tb = 'olo_base_arb_rr_tb'
 #Only one config required, hence no "add_config" looping
->>>>>>> f01c35d1
 
 if USE_GHDL:
     olo_tb.set_sim_option('ghdl.elab_flags', ['-frelaxed'])
